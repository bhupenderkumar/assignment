// src/components/assignments/CelebrationOverlay.tsx
import { useEffect, useState } from 'react';
import { motion, AnimatePresence } from 'framer-motion';
import { useNavigate } from 'react-router-dom';
import { useConfiguration } from '../../context/ConfigurationContext';
import { useInteractiveAssignment } from '../../context/InteractiveAssignmentContext';
import { useSupabaseAuth } from '../../context/SupabaseAuthContext';
import CertificateViewer from '../certificates/CertificateViewer';
import { playSound, stopAllSounds, stopSpeaking } from '../../utils/soundUtils';

interface CelebrationOverlayProps {
  isVisible: boolean;
  score: number;
  submissionId?: string;
  onClose: () => void;
  assignmentTitle?: string;
  totalQuestions?: number;
  correctAnswers?: number;
  assignmentOrganizationId?: string;
}

const CelebrationOverlay = ({
  isVisible,
  score,
  submissionId,
  onClose,
  assignmentTitle,
  totalQuestions,
  correctAnswers,
  assignmentOrganizationId
}: CelebrationOverlayProps) => {
  const navigate = useNavigate();
  const { config } = useConfiguration();
  const { anonymousUser } = useInteractiveAssignment();
  const { user } = useSupabaseAuth();
  const [showCertificate, setShowCertificate] = useState(false);
  const [isLoading, setIsLoading] = useState(true);

  // Create submission object for certificate
  const submissionForCertificate = submissionId ? {
    id: submissionId,
    assignmentId: '', // This will be filled by the certificate viewer if needed
    userId: anonymousUser?.id || user?.id || '',
    score: score,
    startedAt: new Date(), // Approximate start time
    submittedAt: new Date(),
    status: 'SUBMITTED' as const
  } : null;
<<<<<<< HEAD
  // Stop all sounds and play celebration sound when visible
  useEffect(() => {
    if (isVisible) {
      // Stop all existing sounds first
      stopAllSounds();
      stopSpeaking();

      // Then play celebration sound after a brief delay
      setTimeout(() => {
        playSound('celebration', 0.7);
      }, 100);
=======

  // Play celebration sound when visible and handle loading
  useEffect(() => {
    if (isVisible) {
      playSound('celebration', 0.7);

      // Simulate loading time for celebration preparation
      const loadingTimer = setTimeout(() => {
        setIsLoading(false);
      }, 800);

      return () => clearTimeout(loadingTimer);
    } else {
      setIsLoading(true);
>>>>>>> 6cf3efb2
    }
  }, [isVisible]);

  // Get celebration message based on score
  const getCelebrationMessage = (score: number) => {
    // Ensure score is a valid number
    const validScore = score !== null && score !== undefined ? score : 0;

    if (validScore >= 90) {
      return 'Amazing job! You\'re a superstar!';
    } else if (validScore >= 70) {
      return 'Great work! You did awesome!';
    } else if (validScore >= 50) {
      return 'Good job! Keep practicing!';
    } else {
      return 'Nice try! Let\'s practice more!';
    }
  };

  // Get star rating based on score
  const getStarRating = (score: number) => {
    // Ensure score is a valid number
    const validScore = score !== null && score !== undefined ? score : 0;

    if (validScore >= 90) return 5;
    if (validScore >= 70) return 4;
    if (validScore >= 50) return 3;
    if (validScore >= 30) return 2;
    return 1;
  };

  // Render stars
  const renderStars = (count: number) => {
    return Array.from({ length: 5 }).map((_, index) => (
      <motion.span
        key={index}
        initial={{ scale: 0, rotate: -180 }}
        animate={{
          scale: index < count ? 1 : 0.5,
          rotate: 0
        }}
        transition={{
          delay: 0.3 + (index * 0.1),
          type: 'spring',
          stiffness: 200,
          damping: 10
        }}
        className={`text-4xl ${index < count ? 'text-yellow-400' : 'text-gray-300'}`}
      >
        ★
      </motion.span>
    ));
  };

  // Confetti animation
  const Confetti = () => {
    return (
      <div className="fixed inset-0 pointer-events-none z-10">
        {Array.from({ length: 100 }).map((_, index) => {
          const size = Math.random() * 10 + 5;
          const color = [
            'bg-red-500',
            'bg-blue-500',
            'bg-green-500',
            'bg-yellow-500',
            'bg-purple-500',
            'bg-pink-500',
          ][Math.floor(Math.random() * 6)];

          return (
            <motion.div
              key={index}
              className={`absolute rounded-full ${color}`}
              style={{
                width: size,
                height: size,
                top: '-5%',
                left: `${Math.random() * 100}%`,
              }}
              animate={{
                y: `${100 + Math.random() * 20}vh`,
                x: Math.random() > 0.5
                  ? `${Math.random() * 20}vw`
                  : `-${Math.random() * 20}vw`,
                rotate: Math.random() * 360,
              }}
              transition={{
                duration: Math.random() * 2 + 2,
                ease: 'easeOut',
                delay: Math.random() * 0.5,
              }}
            />
          );
        })}
      </div>
    );
  };

  return (
    <AnimatePresence>
      {isVisible && (
        <motion.div
          initial={{ opacity: 0 }}
          animate={{ opacity: 1 }}
          exit={{ opacity: 0 }}
          className="fixed inset-0 bg-black bg-opacity-70 flex items-start justify-center z-50 p-4 pt-8 md:items-center md:pt-4 overflow-y-auto"
        >
          <Confetti />

          <motion.div
            initial={{ scale: 0.8, y: 50 }}
            animate={{ scale: 1, y: 0 }}
            exit={{ scale: 0.8, y: 50 }}
            className="bg-white rounded-2xl shadow-2xl p-8 max-w-md w-full text-center relative z-20 my-4"
          >
            {isLoading ? (
              // Loading state
              <div className="flex flex-col items-center justify-center py-8">
                <div className="animate-spin rounded-full h-16 w-16 border-b-2 border-blue-500 mb-4"></div>
                <p className="text-lg text-gray-600">Preparing your results...</p>
              </div>
            ) : (
              <>
                <motion.div
                  initial={{ scale: 0 }}
                  animate={{ scale: 1, rotate: [0, 10, -10, 0] }}
                  transition={{ delay: 0.2, duration: 0.5 }}
                  className="text-6xl mb-4"
                >
                  🎉
                </motion.div>

            <motion.h2
              initial={{ opacity: 0, y: 20 }}
              animate={{ opacity: 1, y: 0 }}
              transition={{ delay: 0.3 }}
              className="text-3xl font-bold mb-2"
            >
              Congratulations!
            </motion.h2>

            <motion.p
              initial={{ opacity: 0 }}
              animate={{ opacity: 1 }}
              transition={{ delay: 0.4 }}
              className="text-xl text-gray-600 mb-6"
            >
              {getCelebrationMessage(score)}
            </motion.p>

            <motion.div
              initial={{ opacity: 0 }}
              animate={{ opacity: 1 }}
              transition={{ delay: 0.5 }}
              className="mb-6"
            >
              <div className="text-center mb-2">
                {renderStars(getStarRating(score))}
              </div>
              <p className="text-2xl font-bold text-blue-600 mb-4">
                Score: {score !== null && score !== undefined ? score : 0}%
              </p>

              {/* Detailed Results */}
              <div className="bg-gray-50 rounded-lg p-4 text-left">
                <h4 className="font-semibold text-gray-800 mb-3">Quiz Results</h4>

                {assignmentTitle && (
                  <div className="mb-2">
                    <span className="text-sm text-gray-600">Assignment: </span>
                    <span className="text-sm font-medium text-gray-800">{assignmentTitle}</span>
                  </div>
                )}

                {anonymousUser && (
                  <div className="mb-2">
                    <span className="text-sm text-gray-600">Student: </span>
                    <span className="text-sm font-medium text-gray-800">{anonymousUser.name}</span>
                  </div>
                )}

                {totalQuestions && (
                  <div className="mb-2">
                    <span className="text-sm text-gray-600">Questions: </span>
                    <span className="text-sm font-medium text-gray-800">{totalQuestions} total</span>
                  </div>
                )}

                {correctAnswers !== undefined && totalQuestions && (
                  <div className="mb-2">
                    <span className="text-sm text-gray-600">Correct Answers: </span>
                    <span className="text-sm font-medium text-gray-800">{correctAnswers} out of {totalQuestions}</span>
                  </div>
                )}

                <div className="mb-2">
                  <span className="text-sm text-gray-600">Completed: </span>
                  <span className="text-sm font-medium text-gray-800">{new Date().toLocaleString()}</span>
                </div>

                {submissionId && (
                  <div className="text-xs text-gray-500 mt-3 pt-3 border-t border-gray-200">
                    Submission ID: {submissionId.substring(0, 8)}...
                  </div>
                )}
              </div>
            </motion.div>

            <div className="flex flex-col space-y-3">
              {/* Certificate Button for all users */}
              {submissionId && (
                <motion.button
                  initial={{ opacity: 0, y: 20 }}
                  animate={{ opacity: 1, y: 0 }}
                  transition={{ delay: 0.6 }}
                  onClick={() => setShowCertificate(true)}
                  className="bg-green-500 hover:bg-green-600 text-white font-bold py-3 px-8 rounded-xl shadow-md transition-all duration-300 text-lg flex items-center justify-center space-x-2"
                  style={{ backgroundColor: config.primaryColor }}
                  whileHover={{ scale: 1.05 }}
                  whileTap={{ scale: 0.95 }}
                >
                  <svg className="w-5 h-5" fill="none" stroke="currentColor" viewBox="0 0 24 24">
                    <path strokeLinecap="round" strokeLinejoin="round" strokeWidth={2} d="M9 12l2 2 4-4m5.618-4.016A11.955 11.955 0 0112 2.944a11.955 11.955 0 01-8.618 3.04A12.02 12.02 0 003 9c0 5.591 3.824 10.29 9 11.622 5.176-1.332 9-6.03 9-11.622 0-1.042-.133-2.052-.382-3.016z" />
                  </svg>
                  <span>View Certificate</span>
                </motion.button>
              )}

              {/* Dashboard/Navigation Button */}
              {user && (
                <motion.button
                  initial={{ opacity: 0, y: 20 }}
                  animate={{ opacity: 1, y: 0 }}
                  transition={{ delay: 0.7 }}
                  onClick={() => {
                    navigate('/user-dashboard');
                    onClose();
                  }}
                  className="bg-blue-500 hover:bg-blue-600 text-white font-bold py-3 px-8 rounded-xl shadow-md transition-all duration-300 text-lg"
                  style={{ backgroundColor: config.secondaryColor }}
                  whileHover={{ scale: 1.05 }}
                  whileTap={{ scale: 0.95 }}
                >
                  Go to Dashboard
                </motion.button>
              )}

              {anonymousUser && (
                <motion.button
                  initial={{ opacity: 0, y: 20 }}
                  animate={{ opacity: 1, y: 0 }}
                  transition={{ delay: 0.7 }}
                  onClick={() => {
                    navigate('/home');
                    onClose();
                  }}
                  className="bg-blue-500 hover:bg-blue-600 text-white font-bold py-3 px-8 rounded-xl shadow-md transition-all duration-300 text-lg"
                  style={{ backgroundColor: config.secondaryColor }}
                  whileHover={{ scale: 1.05 }}
                  whileTap={{ scale: 0.95 }}
                >
                  Take Another Quiz
                </motion.button>
              )}

              <motion.button
                initial={{ opacity: 0, y: 20 }}
                animate={{ opacity: 1, y: 0 }}
                transition={{ delay: 0.8 }}
                onClick={onClose}
                className="bg-gray-500 hover:bg-gray-600 text-white font-bold py-3 px-8 rounded-xl shadow-md transition-all duration-300 text-lg"
                whileHover={{ scale: 1.05 }}
                whileTap={{ scale: 0.95 }}
              >
                {anonymousUser ? 'Close Results' : 'Continue'}
              </motion.button>
            </div>

            {/* Certificate Viewer Modal */}
            {showCertificate && submissionForCertificate && (
              <CertificateViewer
                submission={submissionForCertificate}
                onClose={() => setShowCertificate(false)}
                assignmentTitle={assignmentTitle}
                assignmentOrganizationId={assignmentOrganizationId}
                username={anonymousUser?.name}
              />
            )}
              </>
            )}
          </motion.div>
        </motion.div>
      )}
    </AnimatePresence>
  );
};

export default CelebrationOverlay;<|MERGE_RESOLUTION|>--- conflicted
+++ resolved
@@ -46,7 +46,7 @@
     submittedAt: new Date(),
     status: 'SUBMITTED' as const
   } : null;
-<<<<<<< HEAD
+
   // Stop all sounds and play celebration sound when visible
   useEffect(() => {
     if (isVisible) {
@@ -58,22 +58,11 @@
       setTimeout(() => {
         playSound('celebration', 0.7);
       }, 100);
-=======
-
-  // Play celebration sound when visible and handle loading
-  useEffect(() => {
-    if (isVisible) {
-      playSound('celebration', 0.7);
-
-      // Simulate loading time for celebration preparation
-      const loadingTimer = setTimeout(() => {
-        setIsLoading(false);
-      }, 800);
 
       return () => clearTimeout(loadingTimer);
     } else {
       setIsLoading(true);
->>>>>>> 6cf3efb2
+
     }
   }, [isVisible]);
 
