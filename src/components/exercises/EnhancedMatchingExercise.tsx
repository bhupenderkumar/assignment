// src/components/exercises/EnhancedMatchingExercise.tsx
import React, { useState, useEffect, useMemo } from 'react';
import { motion, AnimatePresence, useAnimation } from 'framer-motion';
import {
  DndContext,
  DragEndEvent,
  DragOverEvent,
  useSensor,
  useSensors,
  PointerSensor,
  TouchSensor,
  useDraggable,
  useDroppable
} from '@dnd-kit/core';
<<<<<<< HEAD
import { playSound, playEnhancedFeedback } from '../../lib/utils/soundUtils';
import { scrollToQuestion } from '../../lib/utils/scrollUtils';
=======
import { playSound } from '../../utils/soundUtils';
>>>>>>> c756a018
import toast from 'react-hot-toast';
import AudioPlayer from '../common/AudioPlayer';

// Define types for the matching exercise
export interface MatchingItem {
  id: string;
  content: string;
  imageUrl?: string;
}

export interface MatchingExerciseData {
  sourceItems: MatchingItem[];
  targetItems: MatchingItem[];
  correctPairs: { sourceId: string; targetId: string }[];
}

interface EnhancedMatchingExerciseProps {
  data: MatchingExerciseData;
  onComplete: (isCorrect: boolean, score: number) => void;
  showFeedback?: boolean;
  readOnly?: boolean;
  initialMatches?: { sourceId: string; targetId: string }[];
  audioInstructions?: string; // URL to audio file with instructions
}

// Particle effect for correct matches
const MatchParticles = ({ isVisible, isCorrect }: { isVisible: boolean; isCorrect: boolean }) => {
  if (!isVisible) return null;

  const particleCount = 15;
  const color = isCorrect ? 'bg-green-500' : 'bg-red-500';

  return (
    <div className="absolute inset-0 overflow-hidden pointer-events-none">
      {Array.from({ length: particleCount }).map((_, index) => {
        const size = Math.random() * 8 + 4;
        const angle = Math.random() * Math.PI * 2;
        const distance = Math.random() * 60 + 20;
        const duration = Math.random() * 0.8 + 0.6;
        const delay = Math.random() * 0.3;

        return (
          <motion.div
            key={index}
            className={`absolute rounded-full ${color} opacity-80`}
            style={{
              width: size,
              height: size,
              top: '50%',
              left: '50%',
              x: '-50%',
              y: '-50%',
            }}
            initial={{ scale: 0 }}
            animate={{
              scale: [0, 1, 0],
              x: ['-50%', `-50% + ${Math.cos(angle) * distance}px`],
              y: ['-50%', `-50% + ${Math.sin(angle) * distance}px`],
            }}
            transition={{
              duration,
              delay,
              ease: 'easeOut',
            }}
          />
        );
      })}
    </div>
  );
};

// Draggable source item component
const DraggableSourceItem = ({
  item,
  isMatched,
  isCorrect,
  showFeedback,
  justMatched,
  matchColor,
  isSelected,
  onClick
}: {
  item: MatchingItem;
  isMatched: boolean;
  isCorrect?: boolean;
  showFeedback?: boolean;
  justMatched?: boolean;
  matchColor?: { bg: string; border: string; text: string; line: string } | null;
  isSelected?: boolean;
  onClick?: () => void;
}) => {
  const controls = useAnimation();
  const [showParticles, setShowParticles] = useState(false);
  const { attributes, listeners, setNodeRef, transform, isDragging } = useDraggable({
    id: item.id,
    disabled: showFeedback
  });

  // Animate when an item is just matched
  useEffect(() => {
    if (justMatched) {
      controls.start({
        scale: [1, 1.1, 1],
        transition: { duration: 0.5 }
      });

      // Show particles
      setShowParticles(true);
      const timer = setTimeout(() => setShowParticles(false), 1000);
      return () => clearTimeout(timer);
    }
  }, [justMatched, controls]);

  // Determine background color and styles based on state
  let bgColor = "bg-white border-gray-300";
  let textColor = "text-gray-800";
  let shadowStyle = "shadow-md";

  if (showFeedback && isMatched) {
    bgColor = isCorrect
      ? "bg-green-100 border-green-500"
      : "bg-red-100 border-red-500";
    textColor = isCorrect ? "text-green-700" : "text-red-700";
    shadowStyle = isCorrect ? "shadow-green-200 shadow-lg" : "shadow-red-200 shadow-lg";
  } else if (isMatched && matchColor) {
    bgColor = `${matchColor.bg} ${matchColor.border}`;
    textColor = matchColor.text;
    shadowStyle = `shadow-${matchColor.border.split('-')[1]}-200 shadow-lg`;
  } else if (isDragging) {
    bgColor = "bg-yellow-100 border-yellow-500";
    shadowStyle = "shadow-yellow-200 shadow-xl";
  }

  // Drag indicator for source items that can be dragged
  const DragIndicator = () => {
    if (isMatched || showFeedback) return null;

    return (
      <div className="absolute -right-1 -top-1 bg-blue-500 text-white rounded-full w-6 h-6 flex items-center justify-center">
        <svg xmlns="http://www.w3.org/2000/svg" className="h-4 w-4" fill="none" viewBox="0 0 24 24" stroke="currentColor">
          <path strokeLinecap="round" strokeLinejoin="round" strokeWidth={2} d="M7 11l5-5m0 0l5 5m-5-5v12" />
        </svg>
      </div>
    );
  };

  const style = transform ? {
    transform: `translate3d(${transform.x}px, ${transform.y}px, 0)`,
  } : undefined;

  return (
    <motion.div
      ref={setNodeRef}
      style={style}
      {...attributes}
      {...listeners}
      className={`p-4 rounded-xl border-2 ${bgColor} cursor-grab ${shadowStyle} transition-colors duration-300 ${isDragging ? 'z-50' : 'z-10'} relative touch-none ${isSelected ? 'ring-4 ring-yellow-300' : ''}`}
      whileHover={{ scale: !isMatched && !showFeedback ? 1.03 : 1.01 }}
      whileTap={{ scale: !isMatched && !showFeedback ? 0.97 : 1 }}
      animate={controls}
      data-id={item.id}
      data-is-source="true"
      onClick={onClick}
    >
      <div className="flex items-center">
        {item.imageUrl && (
          <div className="w-12 h-12 flex-shrink-0 overflow-hidden rounded-lg mr-3">
            <img
              src={item.imageUrl}
              alt={item.content}
              className="w-full h-full object-cover"
            />
          </div>
        )}
        <span className={`text-lg font-medium ${textColor}`}>{item.content}</span>

        {/* Show checkmark or X for feedback */}
        {showFeedback && isMatched && (
          <div className="ml-auto">
            {isCorrect ? (
              <span className="text-green-500 text-2xl">✓</span>
            ) : (
              <span className="text-red-500 text-2xl">✗</span>
            )}
          </div>
        )}

        {/* Show arrow for selected item */}
        {isSelected && (
          <div className="ml-auto">
            <span className="text-yellow-500 text-2xl">👈</span>
          </div>
        )}
      </div>

      {/* Drag indicator */}
      <DragIndicator />

      {/* Particle effects */}
      <MatchParticles
        isVisible={showParticles}
        isCorrect={isCorrect || false}
      />
    </motion.div>
  );
};

// Droppable target item component
const DroppableTargetItem = ({
  item,
  isMatched,
  isDropTarget,
  matchColor,
  isSelected,
  isPotentialMatch,
  onClick
}: {
  item: MatchingItem;
  isMatched: boolean;
  isDropTarget?: boolean;
  matchColor?: { bg: string; border: string; text: string; line: string } | null;
  isSelected?: boolean;
  isPotentialMatch?: boolean;
  onClick?: () => void;
}) => {
  const { setNodeRef, isOver } = useDroppable({
    id: item.id,
    disabled: false // Allow dropping even if matched to support changing matches
  });

  // Determine background color and styles based on state
  let bgColor = "bg-white border-gray-300";
  let shadowStyle = "shadow-md";
  let ringStyle = "";

  if (isMatched && matchColor) {
    bgColor = `${matchColor.bg} ${matchColor.border}`;
    shadowStyle = `shadow-${matchColor.border.split('-')[1]}-200 shadow-lg`;
  } else if (isOver || isDropTarget) {
    bgColor = "bg-indigo-50 border-indigo-300";
    shadowStyle = "shadow-indigo-200 shadow-lg";
  } else if (isPotentialMatch && !isSelected) {
    ringStyle = "ring-2 ring-blue-300";
    bgColor = "bg-blue-50 border-blue-200";
  }

  // Get text color from match color
  const textColor = matchColor ? matchColor.text : "text-gray-800";

  return (
    <motion.div
      ref={setNodeRef}
      className={`p-4 rounded-xl border-2 ${bgColor} ${shadowStyle} transition-all duration-300 relative ${isSelected ? 'ring-4 ring-yellow-300' : ringStyle}`}
      whileHover={{ scale: !isMatched ? 1.01 : 1 }}
      data-id={item.id}
      data-is-source="false"
      onClick={onClick}
    >
      <div className="flex items-center">
        {item.imageUrl && (
          <div className="w-12 h-12 flex-shrink-0 overflow-hidden rounded-lg mr-3">
            <img
              src={item.imageUrl}
              alt={item.content}
              className="w-full h-full object-cover"
            />
          </div>
        )}
        <span className={`text-lg font-medium ${textColor}`}>{item.content}</span>

        {/* Show arrow for selected item */}
        {isSelected && (
          <div className="ml-auto">
            <span className="text-yellow-500 text-2xl">👈</span>
          </div>
        )}
      </div>
    </motion.div>
  );
};

// We've replaced the ConnectionLine component with a simpler arrow indicator

// Confetti effect for celebration
const SuccessConfetti = () => {
  return (
    <div className="fixed inset-0 pointer-events-none z-50">
      {Array.from({ length: 100 }).map((_, index) => {
        const size = Math.random() * 10 + 5;
        const color = [
          'bg-blue-500',
          'bg-green-500',
          'bg-yellow-500',
          'bg-purple-500',
          'bg-pink-500',
        ][Math.floor(Math.random() * 5)];

        return (
          <motion.div
            key={index}
            className={`absolute rounded-full ${color}`}
            style={{
              width: size,
              height: size,
              top: '-5%',
              left: `${Math.random() * 100}%`,
            }}
            initial={{ y: -20, opacity: 0 }}
            animate={{
              y: `${100 + Math.random() * 20}vh`,
              x: Math.random() > 0.5
                ? `${Math.random() * 20}vw`
                : `-${Math.random() * 20}vw`,
              rotate: Math.random() * 360,
              opacity: [0, 1, 1, 0]
            }}
            transition={{
              duration: Math.random() * 2 + 2,
              ease: 'easeOut',
              delay: Math.random() * 0.5,
            }}
          />
        );
      })}
    </div>
  );
};

// Drag handle component for matched items
const DragHandle = ({ onClick }: { onClick: () => void }) => {
  return (
    <motion.div
      className="absolute -right-1 -top-1 bg-blue-500 text-white rounded-full w-6 h-6 flex items-center justify-center cursor-pointer"
      whileHover={{ scale: 1.2 }}
      whileTap={{ scale: 0.9 }}
      onClick={onClick}
    >
      <svg xmlns="http://www.w3.org/2000/svg" className="h-4 w-4" fill="none" viewBox="0 0 24 24" stroke="currentColor">
        <path strokeLinecap="round" strokeLinejoin="round" strokeWidth={2} d="M4 8h16M4 16h16" />
      </svg>
    </motion.div>
  );
};

// Reset button component
const ResetButton = ({ onClick }: { onClick: () => void }) => {
  return (
    <motion.button
      className="absolute top-2 right-2 bg-gray-200 hover:bg-gray-300 text-gray-700 rounded-full p-2 flex items-center justify-center"
      whileHover={{ scale: 1.1 }}
      whileTap={{ scale: 0.9 }}
      onClick={onClick}
      title="Reset all matches"
    >
      <svg xmlns="http://www.w3.org/2000/svg" className="h-5 w-5" fill="none" viewBox="0 0 24 24" stroke="currentColor">
        <path strokeLinecap="round" strokeLinejoin="round" strokeWidth={2} d="M4 4v5h.582m15.356 2A8.001 8.001 0 004.582 9m0 0H9m11 11v-5h-.581m0 0a8.003 8.003 0 01-15.357-2m15.357 2H15" />
      </svg>
    </motion.button>
  );
};

// Generate a palette of distinct colors for matches
const generateMatchColors = (count: number) => {
  // Predefined palette of visually distinct colors
  const colorPalette = [
    { bg: 'bg-blue-100', border: 'border-blue-500', text: 'text-blue-700', line: '#3b82f6' },
    { bg: 'bg-purple-100', border: 'border-purple-500', text: 'text-purple-700', line: '#8b5cf6' },
    { bg: 'bg-green-100', border: 'border-green-500', text: 'text-green-700', line: '#10b981' },
    { bg: 'bg-amber-100', border: 'border-amber-500', text: 'text-amber-700', line: '#f59e0b' },
    { bg: 'bg-pink-100', border: 'border-pink-500', text: 'text-pink-700', line: '#ec4899' },
    { bg: 'bg-cyan-100', border: 'border-cyan-500', text: 'text-cyan-700', line: '#06b6d4' },
    { bg: 'bg-indigo-100', border: 'border-indigo-500', text: 'text-indigo-700', line: '#6366f1' },
    { bg: 'bg-rose-100', border: 'border-rose-500', text: 'text-rose-700', line: '#f43f5e' },
    { bg: 'bg-lime-100', border: 'border-lime-500', text: 'text-lime-700', line: '#84cc16' },
    { bg: 'bg-orange-100', border: 'border-orange-500', text: 'text-orange-700', line: '#f97316' },
  ];

  // Return the needed number of colors, cycling through the palette if needed
  return Array.from({ length: count }, (_, i) => colorPalette[i % colorPalette.length]);
};

// Main component
const EnhancedMatchingExercise = ({
  data,
  onComplete,
  showFeedback: initialShowFeedback = false,
  initialMatches = [],
  audioInstructions
}: EnhancedMatchingExerciseProps) => {
  const [matches, setMatches] = useState<{ sourceId: string; targetId: string }[]>(initialMatches);
  const [showFeedback, setShowFeedback] = useState(initialShowFeedback);
  const [hoveredTargetId, setHoveredTargetId] = useState<string | null>(null);
  const [justMatchedItem, setJustMatchedItem] = useState<string | null>(null);
  const [showConfetti, setShowConfetti] = useState(false);
  const [showResetConfirmation, setShowResetConfirmation] = useState(false);
  const [showAudioPlayer, setShowAudioPlayer] = useState(false);
  const [selectedItem, setSelectedItem] = useState<{ id: string; isSource: boolean } | null>(null);
  const [audioError, setAudioError] = useState<string | null>(null);

  // Log audio instructions for debugging
  useEffect(() => {
    if (audioInstructions) {
      console.log('EnhancedMatchingExercise: Audio instructions URL:', audioInstructions);

      // Validate the URL
      try {
        new URL(audioInstructions);
        setAudioError(null);
      } catch (e) {
        console.error('EnhancedMatchingExercise: Invalid audio URL:', audioInstructions, e);
        setAudioError('Invalid audio URL');
      }
    }
  }, [audioInstructions]);

  // Generate colors for matches
  const matchColors = useMemo(() => generateMatchColors(data.sourceItems.length), [data.sourceItems.length]);

  // Set up sensors for drag and drop
  const sensors = useSensors(
    useSensor(PointerSensor, {
      activationConstraint: {
        distance: 8,
      },
    }),
    useSensor(TouchSensor, {
      activationConstraint: {
        delay: 250,
        tolerance: 5,
      },
    })
  );

  // Handle drag start
  const handleDragStart = () => {
    playSound('click', 0.2);
  };

  // Handle drag over for visual feedback
  const handleDragOver = (event: DragOverEvent) => {
    const { active, over } = event;

    if (over && active.id !== over.id) {
      setHoveredTargetId(over.id as string);
    } else {
      setHoveredTargetId(null);
    }
  };

  // Handle drag end
  const handleDragEnd = (event: DragEndEvent) => {
    const { active, over } = event;
    setHoveredTargetId(null);

    if (over && active.id !== over.id) {
      const sourceId = active.id as string;
      const targetId = over.id as string;

      // Check if source item is already matched
      const existingMatchIndex = matches.findIndex(match => match.sourceId === sourceId);

      // Set this as the just matched item for animation
      setJustMatchedItem(sourceId);
      setTimeout(() => setJustMatchedItem(null), 1000);

      // We're not tracking new matches for connection lines anymore

      if (existingMatchIndex !== -1) {
        // Update existing match
        const updatedMatches = [...matches];
        updatedMatches[existingMatchIndex] = { sourceId, targetId };
        setMatches(updatedMatches);
      } else {
        // Create new match
        setMatches([...matches, { sourceId, targetId }]);
      }

      // Check if the match is correct
      const isCorrect = data.correctPairs.some(
        pair => pair.sourceId === sourceId && pair.targetId === targetId
      );

      // Play appropriate sound
      if (isCorrect) {
        playSound('success');
        // Reduce toast frequency - only show for every few correct matches
        if (matches.length % 2 === 0) {
          toast.success('Great!', { duration: 1500, icon: '✓' });
        }
      } else {
        playSound('error');
        // Brief feedback without excessive styling
        toast('Try again', { duration: 1500, icon: '🔄' });
      }

      // Check if all items are matched
      if (matches.length + 1 >= data.sourceItems.length) {
        const updatedMatches = existingMatchIndex !== -1
          ? [...matches.slice(0, existingMatchIndex), { sourceId, targetId }, ...matches.slice(existingMatchIndex + 1)]
          : [...matches, { sourceId, targetId }];

        // Calculate score
        const correctMatches = updatedMatches.filter(match => {
          const correctPair = data.correctPairs.find(pair => pair.sourceId === match.sourceId);
          return correctPair && correctPair.targetId === match.targetId;
        });

        const score = Math.round((correctMatches.length / data.sourceItems.length) * 100);
        const allCorrect = correctMatches.length === data.sourceItems.length;

        // Delay showing feedback to allow for animation
        setTimeout(() => {
          setShowFeedback(true);

          // Show confetti for perfect score
          if (allCorrect) {
            setShowConfetti(true);
            setTimeout(() => setShowConfetti(false), 5000);
          }
        }, 800);

        // Play enhanced audio feedback
        if (allCorrect) {
<<<<<<< HEAD
          playEnhancedFeedback('correct');
        } else {
          playEnhancedFeedback('incorrect');
=======
          playSound('completion');
        } else {
          playSound('completion');
>>>>>>> c756a018
        }

        onComplete(allCorrect, score);
      }
    }
  };

  // Handle item click for tap-to-match interaction
  const handleItemClick = (itemId: string, isSource: boolean) => {
    // Don't allow interaction when feedback is shown
    if (showFeedback) return;

    // Check if this item is already matched
    const isItemMatched = isSource
      ? matches.some(match => match.sourceId === itemId)
      : matches.some(match => match.targetId === itemId);

    // If the item is already matched, select it to allow changing the match
    if (isItemMatched) {
      // If it's already selected, deselect it
      if (selectedItem && selectedItem.id === itemId && selectedItem.isSource === isSource) {
        setSelectedItem(null);
        return;
      }

      // Otherwise, select it to allow changing its match
      setSelectedItem({ id: itemId, isSource });
      playSound('click', 0.2);

      // If it's a source item, remove its existing match
      if (isSource) {
        setMatches(prev => prev.filter(match => match.sourceId !== itemId));
      }
      return;
    }

    // If no item is selected, select this one
    if (!selectedItem) {
      setSelectedItem({ id: itemId, isSource });
      playSound('click', 0.2);
      return;
    }

    // If the same item is clicked again, deselect it
    if (selectedItem.id === itemId && selectedItem.isSource === isSource) {
      setSelectedItem(null);
      return;
    }

    // If an item from the same side is clicked, switch selection
    if (selectedItem.isSource === isSource) {
      setSelectedItem({ id: itemId, isSource });
      playSound('click', 0.2);
      return;
    }

    // At this point, we have a source and target selected, so create a match
    const sourceId = isSource ? itemId : selectedItem.id;
    const targetId = isSource ? selectedItem.id : itemId;

    // Check if source item is already matched
    const existingMatchIndex = matches.findIndex(match => match.sourceId === sourceId);

    // Set this as the just matched item for animation
    setJustMatchedItem(sourceId);
    setTimeout(() => setJustMatchedItem(null), 1000);

    // We're not tracking new matches for connection lines anymore

    if (existingMatchIndex !== -1) {
      // Update existing match
      const updatedMatches = [...matches];
      updatedMatches[existingMatchIndex] = { sourceId, targetId };
      setMatches(updatedMatches);
    } else {
      // Create new match
      setMatches([...matches, { sourceId, targetId }]);
    }

    // Check if the match is correct
    const isCorrect = data.correctPairs.some(
      pair => pair.sourceId === sourceId && pair.targetId === targetId
    );

    // Play appropriate sound
    if (isCorrect) {
      playSound('success');
      // Reduce toast frequency - only show for every few correct matches
      if (matches.length % 2 === 0) {
        toast.success('Great!', { duration: 1500, icon: '✓' });
      }
    } else {
      playSound('error');
      // Brief feedback without excessive styling
      toast('Try again', { duration: 1500, icon: '🔄' });
    }

    // Reset selection
    setSelectedItem(null);

    // Check if all items are matched
    if (matches.length + 1 >= data.sourceItems.length) {
      const updatedMatches = existingMatchIndex !== -1
        ? [...matches.slice(0, existingMatchIndex), { sourceId, targetId }, ...matches.slice(existingMatchIndex + 1)]
        : [...matches, { sourceId, targetId }];

      // Calculate score
      const correctMatches = updatedMatches.filter(match => {
        const correctPair = data.correctPairs.find(pair => pair.sourceId === match.sourceId);
        return correctPair && correctPair.targetId === match.targetId;
      });

      const score = Math.round((correctMatches.length / data.sourceItems.length) * 100);
      const allCorrect = correctMatches.length === data.sourceItems.length;

      // Delay showing feedback to allow for animation
      setTimeout(() => {
        setShowFeedback(true);

        // Show confetti for perfect score
        if (allCorrect) {
          setShowConfetti(true);
          setTimeout(() => setShowConfetti(false), 5000);
        }
      }, 800);

      // Play enhanced audio feedback
      if (allCorrect) {
<<<<<<< HEAD
        playEnhancedFeedback('correct');
      } else {
        playEnhancedFeedback('incorrect');
=======
        playSound('completion');
      } else {
        playSound('completion');
>>>>>>> c756a018
      }

      onComplete(allCorrect, score);
    }
  };

  // Check if a match is correct
  const isMatchCorrect = (sourceId: string, targetId: string) => {
    return data.correctPairs.some(
      pair => pair.sourceId === sourceId && pair.targetId === targetId
    );
  };

  // Get all source items that are not yet matched
  const getUnmatchedSourceItems = () => {
    return data.sourceItems.filter(item =>
      !matches.some(match => match.sourceId === item.id)
    );
  };

  // Reset all matches
  const handleReset = () => {
    if (showFeedback) return; // Don't allow reset after feedback is shown

    setShowResetConfirmation(true);
  };

  // Confirm reset
  const confirmReset = () => {
    setMatches([]);
    setShowResetConfirmation(false);
    playSound('click');
    // No toast needed for reset - visual feedback is sufficient
  };

  // Cancel reset
  const cancelReset = () => {
    setShowResetConfirmation(false);
  };

  // Remove a specific match
  const removeMatch = (sourceId: string) => {
    setMatches(prev => prev.filter(match => match.sourceId !== sourceId));
    playSound('click', 0.3);
  };

  return (
    <div className="bg-white rounded-xl shadow-lg p-6 my-6 relative overflow-hidden">
      <motion.h3
        className="text-xl font-bold mb-4 text-center"
        initial={{ opacity: 0, y: -20 }}
        animate={{ opacity: 1, y: 0 }}
        transition={{ duration: 0.5 }}
      >
        Match the items
      </motion.h3>

      {/* Instructions */}
      {!showFeedback && (
        <motion.div
          className="bg-blue-100 p-3 rounded-lg mb-4 text-center"
          initial={{ opacity: 0, y: -10 }}
          animate={{ opacity: 1, y: 0 }}
          transition={{ duration: 0.5, delay: 0.2 }}
        >
          {selectedItem ? (
            <p className="text-blue-700 font-medium">
              Now tap on a {selectedItem.isSource ? "match" : "item"} for the highlighted {selectedItem.isSource ? "item" : "match"}
            </p>
          ) : (
            <p className="text-blue-700 font-medium">
              Tap on any item to start matching
            </p>
          )}
        </motion.div>
      )}

      {/* Audio Instructions */}
      {audioInstructions && (
        <motion.div
          className="mb-6"
          initial={{ opacity: 0, y: -10 }}
          animate={{ opacity: 1, y: 0 }}
          transition={{ duration: 0.5, delay: 0.2 }}
        >
          <AudioPlayer
            audioUrl={audioInstructions}
            autoPlay={false}
            label="Audio Instructions"
            className="w-full"
          />
        </motion.div>
      )}

      {/* Reset button */}
      {matches.length > 0 && !showFeedback && (
        <ResetButton onClick={handleReset} />
      )}

      <DndContext
        sensors={sensors}
        onDragStart={handleDragStart}
        onDragOver={handleDragOver}
        onDragEnd={handleDragEnd}
      >
        <motion.div
          className="flex flex-col gap-8"
          initial={{ opacity: 0 }}
          animate={{ opacity: 1 }}
          transition={{ duration: 0.5, delay: 0.2 }}
        >
          {/* Unmatched Items Section */}
          <div className="grid grid-cols-1 md:grid-cols-2 gap-8">
            {/* Unmatched Source Items (Left Side) */}
            <div className="flex flex-col space-y-4">
              <motion.h4
                className="text-lg font-semibold text-center mb-2"
                initial={{ opacity: 0 }}
                animate={{ opacity: 1 }}
                transition={{ duration: 0.3, delay: 0.3 }}
              >
                Items
              </motion.h4>

              <AnimatePresence>
                {getUnmatchedSourceItems().map((item, index) => (
                  <motion.div
                    key={item.id}
                    initial={{ opacity: 0, x: -20 }}
                    animate={{ opacity: 1, x: 0 }}
                    exit={{ opacity: 0, x: -20 }}
                    transition={{ duration: 0.3, delay: 0.1 * index }}
                  >
                    <DraggableSourceItem
                      item={item}
                      isMatched={false}
                      isSelected={selectedItem?.id === item.id && selectedItem?.isSource === true}
                      onClick={() => handleItemClick(item.id, true)}
                    />
                  </motion.div>
                ))}
              </AnimatePresence>
            </div>

            {/* Unmatched Target Items (Right Side) */}
            <div className="flex flex-col space-y-4">
              <motion.h4
                className="text-lg font-semibold text-center mb-2"
                initial={{ opacity: 0 }}
                animate={{ opacity: 1 }}
                transition={{ duration: 0.3, delay: 0.3 }}
              >
                Matches
              </motion.h4>

              <AnimatePresence>
                {data.targetItems.filter(item => !matches.some(m => m.targetId === item.id)).map((item, index) => (
                  <motion.div
                    key={item.id}
                    initial={{ opacity: 0, x: 20 }}
                    animate={{ opacity: 1, x: 0 }}
                    exit={{ opacity: 0, x: 20 }}
                    transition={{ duration: 0.3, delay: 0.1 * index }}
                  >
                    <DroppableTargetItem
                      item={item}
                      isMatched={false}
                      isDropTarget={hoveredTargetId === item.id}
                      isSelected={selectedItem?.id === item.id && selectedItem?.isSource === false}
                      isPotentialMatch={selectedItem !== null && selectedItem.isSource === true}
                      onClick={() => handleItemClick(item.id, false)}
                    />
                  </motion.div>
                ))}
              </AnimatePresence>
            </div>
          </div>

          {/* Matched Pairs Section */}
          {matches.length > 0 && (
            <div className="mt-8">
              <motion.h4
                className="text-lg font-semibold text-center mb-4"
                initial={{ opacity: 0 }}
                animate={{ opacity: 1 }}
                transition={{ duration: 0.3 }}
              >
                Your Matches
              </motion.h4>

              <div className="space-y-6">
                {matches.map((match, index) => {
                  const sourceItem = data.sourceItems.find(item => item.id === match.sourceId);
                  const targetItem = data.targetItems.find(item => item.id === match.targetId);

                  if (!sourceItem || !targetItem) return null;

                  const isCorrect = isMatchCorrect(match.sourceId, match.targetId);
                  const sourceIndex = data.sourceItems.findIndex(item => item.id === match.sourceId);
                  const itemColor = sourceIndex >= 0 ? matchColors[sourceIndex] : null;

                  return (
                    <motion.div
                      key={`${match.sourceId}-${match.targetId}`}
                      initial={{ opacity: 0, y: 20 }}
                      animate={{ opacity: 1, y: 0 }}
                      exit={{ opacity: 0, y: -20 }}
                      transition={{ duration: 0.3, delay: 0.1 * index }}
                      className="relative"
                    >
                      <div className="grid grid-cols-1 md:grid-cols-2 gap-4 relative">
                        {/* Source Item */}
                        <div className="relative">
                          <DraggableSourceItem
                            item={sourceItem}
                            isMatched={true}
                            isCorrect={showFeedback ? isCorrect : undefined}
                            showFeedback={showFeedback}
                            justMatched={justMatchedItem === match.sourceId}
                            matchColor={itemColor}
                            isSelected={selectedItem?.id === match.sourceId && selectedItem?.isSource === true}
                            onClick={() => handleItemClick(match.sourceId, true)}
                          />

                          {/* Add drag handle for removing matches */}
                          {!showFeedback && (
                            <DragHandle onClick={() => removeMatch(match.sourceId)} />
                          )}
                        </div>

                        {/* Target Item */}
                        <div>
                          <DroppableTargetItem
                            item={targetItem}
                            isMatched={true}
                            isDropTarget={hoveredTargetId === match.targetId}
                            matchColor={itemColor}
                            isSelected={selectedItem?.id === match.targetId && selectedItem?.isSource === false}
                            onClick={() => handleItemClick(match.targetId, false)}
                          />
                        </div>

                        {/* Connection arrow between matched items */}
                        <div className="absolute left-1/2 top-1/2 transform -translate-x-1/2 -translate-y-1/2 hidden md:block">
                          <div
                            className={`flex items-center justify-center w-8 h-8 rounded-full ${
                              showFeedback
                                ? isCorrect
                                  ? 'bg-green-500'
                                  : 'bg-red-500'
                                : itemColor
                                  ? itemColor.bg.replace('bg-', 'bg-').replace('-100', '-500')
                                  : 'bg-blue-500'
                            }`}
                          >
                            <svg xmlns="http://www.w3.org/2000/svg" className="h-5 w-5 text-white" viewBox="0 0 20 20" fill="currentColor">
                              <path fillRule="evenodd" d="M12.293 5.293a1 1 0 011.414 0l4 4a1 1 0 010 1.414l-4 4a1 1 0 01-1.414-1.414L14.586 11H3a1 1 0 110-2h11.586l-2.293-2.293a1 1 0 010-1.414z" clipRule="evenodd" />
                            </svg>
                          </div>
                        </div>
                      </div>
                    </motion.div>
                  );
                })}
              </div>
            </div>
          )}
        </motion.div>

        {/* We're now using the arrow indicator instead of connection lines */}
      </DndContext>

      {/* Confetti effect for perfect score */}
      <AnimatePresence>
        {showConfetti && <SuccessConfetti />}
      </AnimatePresence>

      {/* Feedback Message */}
      <AnimatePresence>
        {showFeedback && (
          <motion.div
            initial={{ opacity: 0, y: 20 }}
            animate={{ opacity: 1, y: 0 }}
            exit={{ opacity: 0, y: -20 }}
            className="mt-8 text-center"
          >
            <motion.h3
              className="text-xl font-bold mb-2"
              initial={{ scale: 0.9 }}
              animate={{ scale: 1 }}
              transition={{ duration: 0.5, type: "spring" }}
            >
              {matches.every(
                ({ sourceId, targetId }) => isMatchCorrect(sourceId, targetId)
              )
                ? '🎉 Great job! All matches are correct!'
                : '😊 Good try! Some matches need adjustment.'}
            </motion.h3>
            <motion.button
              onClick={() => {
                setShowFeedback(false);
                playSound('click');

                // Scroll to top of question for better UX
                scrollToQuestion();
              }}
              className="bg-blue-500 hover:bg-blue-600 text-white font-bold py-3 px-6 rounded-xl shadow-md transition-all duration-300 text-lg mt-4"
              whileHover={{ scale: 1.05 }}
              whileTap={{ scale: 0.95 }}
            >
              Continue
            </motion.button>
          </motion.div>
        )}
      </AnimatePresence>

      {/* Reset Confirmation Dialog */}
      <AnimatePresence>
        {showResetConfirmation && (
          <motion.div
            initial={{ opacity: 0 }}
            animate={{ opacity: 1 }}
            exit={{ opacity: 0 }}
            className="fixed inset-0 bg-black bg-opacity-50 flex items-center justify-center z-50"
            onClick={cancelReset}
          >
            <motion.div
              initial={{ scale: 0.9, y: 20 }}
              animate={{ scale: 1, y: 0 }}
              exit={{ scale: 0.9, y: 20 }}
              className="bg-white rounded-xl p-6 max-w-md w-full mx-4 shadow-xl"
              onClick={(e) => e.stopPropagation()}
            >
              <h3 className="text-xl font-bold mb-4">Reset all matches?</h3>
              <p className="text-gray-600 mb-6">
                This will remove all your current matches. Are you sure you want to start over?
              </p>
              <div className="flex justify-end space-x-3">
                <motion.button
                  onClick={cancelReset}
                  className="px-4 py-2 border border-gray-300 rounded-lg text-gray-700 hover:bg-gray-100"
                  whileHover={{ scale: 1.05 }}
                  whileTap={{ scale: 0.95 }}
                >
                  Cancel
                </motion.button>
                <motion.button
                  onClick={confirmReset}
                  className="px-4 py-2 bg-blue-500 text-white rounded-lg hover:bg-blue-600"
                  whileHover={{ scale: 1.05 }}
                  whileTap={{ scale: 0.95 }}
                >
                  Reset
                </motion.button>
              </div>
            </motion.div>
          </motion.div>
        )}
      </AnimatePresence>

      {/* Floating Audio Button (only show if there are audio instructions) */}
      {audioInstructions && (
        <>
          <motion.button
            onClick={() => setShowAudioPlayer(true)}
            className="fixed bottom-6 right-6 bg-blue-500 hover:bg-blue-600 text-white rounded-full p-3 shadow-lg z-50"
            aria-label="Play Audio Instructions"
            title="Play Audio Instructions"
            whileHover={{ scale: 1.1 }}
            whileTap={{ scale: 0.9 }}
            initial={{ opacity: 0, y: 20 }}
            animate={{ opacity: 1, y: 0 }}
            transition={{ duration: 0.5, delay: 0.5 }}
          >
            <svg xmlns="http://www.w3.org/2000/svg" className="h-6 w-6" fill="none" viewBox="0 0 24 24" stroke="currentColor">
              <path strokeLinecap="round" strokeLinejoin="round" strokeWidth={2} d="M15.536 8.464a5 5 0 010 7.072m2.828-9.9a9 9 0 010 12.728M5.586 15.465a5 5 0 001.06-7.072l5.658-5.657a1 1 0 011.414 0l5.657 5.657a1 1 0 010 1.414l-5.657 5.657a1 1 0 01-1.414 0l-5.657-5.657a1 1 0 010-1.414z" />
            </svg>
          </motion.button>

          {/* Audio Instructions Modal */}
          <AnimatePresence>
            {showAudioPlayer && (
              <motion.div
                initial={{ opacity: 0 }}
                animate={{ opacity: 1 }}
                exit={{ opacity: 0 }}
                className="fixed inset-0 bg-black bg-opacity-50 flex items-center justify-center z-50 p-4"
                onClick={() => setShowAudioPlayer(false)}
              >
                <motion.div
                  initial={{ scale: 0.9, y: 20 }}
                  animate={{ scale: 1, y: 0 }}
                  exit={{ scale: 0.9, y: 20 }}
                  className="bg-white rounded-xl shadow-xl max-w-md w-full p-6"
                  onClick={(e) => e.stopPropagation()}
                >
                  <div className="flex justify-between items-start mb-4">
                    <h3 className="text-xl font-bold">Audio Instructions</h3>
                    <button
                      onClick={() => setShowAudioPlayer(false)}
                      className="text-gray-500 hover:text-gray-700"
                    >
                      <svg xmlns="http://www.w3.org/2000/svg" className="h-6 w-6" fill="none" viewBox="0 0 24 24" stroke="currentColor">
                        <path strokeLinecap="round" strokeLinejoin="round" strokeWidth={2} d="M6 18L18 6M6 6l12 12" />
                      </svg>
                    </button>
                  </div>
                  {audioError ? (
                    <div className="bg-red-100 border border-red-400 text-red-700 px-4 py-3 rounded-lg mb-4">
                      <p className="font-bold">Error loading audio</p>
                      <p className="text-sm">{audioError}</p>
                      <p className="text-xs mt-2">URL: {audioInstructions}</p>
                    </div>
                  ) : (
                    <AudioPlayer
                      audioUrl={audioInstructions || ''}
                      autoPlay={true}
                      showLabel={false}
                    />
                  )}
                </motion.div>
              </motion.div>
            )}
          </AnimatePresence>
        </>
      )}
    </div>
  );
};

// Wrap with React.memo to prevent unnecessary re-renders
export default React.memo(EnhancedMatchingExercise);<|MERGE_RESOLUTION|>--- conflicted
+++ resolved
@@ -12,12 +12,8 @@
   useDraggable,
   useDroppable
 } from '@dnd-kit/core';
-<<<<<<< HEAD
 import { playSound, playEnhancedFeedback } from '../../lib/utils/soundUtils';
 import { scrollToQuestion } from '../../lib/utils/scrollUtils';
-=======
-import { playSound } from '../../utils/soundUtils';
->>>>>>> c756a018
 import toast from 'react-hot-toast';
 import AudioPlayer from '../common/AudioPlayer';
 
@@ -541,15 +537,9 @@
 
         // Play enhanced audio feedback
         if (allCorrect) {
-<<<<<<< HEAD
           playEnhancedFeedback('correct');
         } else {
           playEnhancedFeedback('incorrect');
-=======
-          playSound('completion');
-        } else {
-          playSound('completion');
->>>>>>> c756a018
         }
 
         onComplete(allCorrect, score);
@@ -678,15 +668,9 @@
 
       // Play enhanced audio feedback
       if (allCorrect) {
-<<<<<<< HEAD
         playEnhancedFeedback('correct');
       } else {
         playEnhancedFeedback('incorrect');
-=======
-        playSound('completion');
-      } else {
-        playSound('completion');
->>>>>>> c756a018
       }
 
       onComplete(allCorrect, score);
